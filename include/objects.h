/*
 * PgBouncer - Lightweight connection pooler for PostgreSQL.
 *
 * Copyright (c) 2007-2009  Marko Kreen, Skype Technologies OÜ
 *
 * Permission to use, copy, modify, and/or distribute this software for any
 * purpose with or without fee is hereby granted, provided that the above
 * copyright notice and this permission notice appear in all copies.
 *
 * THE SOFTWARE IS PROVIDED "AS IS" AND THE AUTHOR DISCLAIMS ALL WARRANTIES
 * WITH REGARD TO THIS SOFTWARE INCLUDING ALL IMPLIED WARRANTIES OF
 * MERCHANTABILITY AND FITNESS. IN NO EVENT SHALL THE AUTHOR BE LIABLE FOR
 * ANY SPECIAL, DIRECT, INDIRECT, OR CONSEQUENTIAL DAMAGES OR ANY DAMAGES
 * WHATSOEVER RESULTING FROM LOSS OF USE, DATA OR PROFITS, WHETHER IN AN
 * ACTION OF CONTRACT, NEGLIGENCE OR OTHER TORTIOUS ACTION, ARISING OUT OF
 * OR IN CONNECTION WITH THE USE OR PERFORMANCE OF THIS SOFTWARE.
 */

extern struct StatList user_list;
extern struct AATree user_tree;
extern struct StatList peer_list;
<<<<<<< HEAD
extern struct Slab *client_cache;
extern struct Slab *server_cache;
=======
>>>>>>> e6978fe6
extern struct Slab *db_cache;
extern struct Slab *peer_cache;
extern struct StatList autodatabase_idle_list;
extern struct Slab *credentials_cache;
extern struct Slab *outstanding_request_cache;
extern PgPreparedStatement *prepared_statements;

extern unsigned long long int last_pgsocket_id;

PgDatabase *find_peer(int peer_id);
PgDatabase *find_database(const char *name, int thread_id);
PgDatabase *find_or_register_database(PgSocket *connection, const char *name, int thread_id);
PgGlobalUser *find_global_user(const char *name);
PgCredentials *find_global_credentials(const char *name);
PgPool *get_pool(PgDatabase *db, PgCredentials *user_credentials);
PgPool *get_peer_pool(PgDatabase *);
PgSocket *compare_connections_by_time(PgSocket *lhs, PgSocket *rhs);
bool evict_connection(PgDatabase *db)           _MUSTCHECK;
bool evict_pool_connection(PgPool *pool)        _MUSTCHECK;
bool evict_user_connection(PgCredentials *user_credentials)        _MUSTCHECK;
bool find_server(PgSocket *client)              _MUSTCHECK;
bool life_over(PgSocket *server);
bool release_server(PgSocket *server) /* _MUSTCHECK */;
bool finish_client_login(PgSocket *client)      _MUSTCHECK;
bool check_fast_fail(PgSocket *client)          _MUSTCHECK;

PgSocket *accept_client(int sock, bool is_unix) _MUSTCHECK;
void disconnect_server(PgSocket *server, bool notify, const char *reason, ...) _PRINTF(3, 4);
void disconnect_client(PgSocket *client, bool notify, const char *reason, ...) _PRINTF(3, 4);
void disconnect_client_sqlstate(PgSocket *client, bool notify, const char *sqlstate, const char *reason);

PgDatabase * add_peer(const char *name, int peer_id) _MUSTCHECK;
PgDatabase * add_database(const char *name, int thread_id) _MUSTCHECK;
PgDatabase *register_auto_database(const char *name, int thread_id);
PgCredentials * add_dynamic_credentials(PgDatabase *db, const char *name, const char *passwd) _MUSTCHECK;
PgCredentials * force_user_credentials(PgDatabase *db, const char *username, const char *passwd) _MUSTCHECK;
bool add_outstanding_request(PgSocket *client, char type, ResponseAction action) _MUSTCHECK;
bool pop_outstanding_request(PgSocket *client, const char types[], bool *skip);
bool clear_outstanding_requests_until(PgSocket *server, const char types[]) _MUSTCHECK;
bool queue_fake_response(PgSocket *client, char request_type) _MUSTCHECK;

PgGlobalUser * update_global_user_passwd(PgGlobalUser *user, const char *passwd) _MUSTCHECK;
PgGlobalUser * find_or_add_new_global_user(const char *name, const char *passwd) _MUSTCHECK;
PgCredentials * find_or_add_new_global_credentials(const char *name, const char *passwd) _MUSTCHECK;

PgCredentials * add_pam_credentials(const char *name, const char *passwd) _MUSTCHECK;

void accept_cancel_request(PgSocket *req);
bool forward_cancel_request(PgSocket *server);

void launch_new_connection(PgPool *pool, bool evict_if_needed);

bool use_client_socket(int fd, PgAddr *addr, const char *dbname, const char *username, uint64_t ckey, int oldfd, int linkfd,
		       const char *client_end, const char *std_string, const char *datestyle, const char *timezone,
		       const char *password,
		       const char *scram_client_key, int scram_client_key_len,
		       const char *scram_server_key, int scram_server_key_len, int thread_id) _MUSTCHECK;
bool use_server_socket(int fd, PgAddr *addr, const char *dbname, const char *username, uint64_t ckey, int oldfd, int linkfd,
		       const char *client_end, const char *std_string, const char *datestyle, const char *timezone,
		       const char *password,
		       const char *scram_client_key, int scram_client_key_len,
		       const char *scram_server_key, int scram_server_key_len, int thread_id) _MUSTCHECK;

void activate_client(PgSocket *client);

void change_client_state(PgSocket *client, SocketState newstate);
void change_server_state(PgSocket *server, SocketState newstate);

int get_active_client_count(void);
int get_active_server_count(void);

void tag_pool_dirty(PgPool *pool);
void tag_database_dirty(PgDatabase *db);
void tag_autodb_dirty(void);
void tag_host_addr_dirty(const char *host, const struct sockaddr *sa);
void for_each_server(PgPool *pool, void (*func)(PgSocket *sk));

void reuse_just_freed_objects(void);

void init_objects(void);

void init_caches(void);

void objects_cleanup(void);<|MERGE_RESOLUTION|>--- conflicted
+++ resolved
@@ -19,14 +19,9 @@
 extern struct StatList user_list;
 extern struct AATree user_tree;
 extern struct StatList peer_list;
-<<<<<<< HEAD
-extern struct Slab *client_cache;
-extern struct Slab *server_cache;
-=======
->>>>>>> e6978fe6
+
 extern struct Slab *db_cache;
 extern struct Slab *peer_cache;
-extern struct StatList autodatabase_idle_list;
 extern struct Slab *credentials_cache;
 extern struct Slab *outstanding_request_cache;
 extern PgPreparedStatement *prepared_statements;
